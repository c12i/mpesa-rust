--- conflicted
+++ resolved
@@ -1,546 +1,4 @@
-<<<<<<< HEAD
-//!## mpesa-rust
-//!
-//! An unofficial Rust wrapper around the [Safaricom API](https://developer.safaricom.co.ke/docs?shell#introduction) for accessing M-Pesa services.
-//!
-//!## Install
-//! `Cargo.toml`
-//!
-//! ```toml
-//! [dependencies]
-//! mpesa = "0.4.2"
-//! ```
-//! Optionally, you can disable default-features, which is basically the entire suite of MPESA APIs to conditionally select from either:
-//! - `b2b`
-//! - `b2c`
-//! - `account_balance`
-//! - `c2b_register`
-//! - `c2b_simulate`
-//! - `express_request`
-//! - `transaction_reversal`
-//!
-//! Example:
-//!
-//! ```toml
-//! [dependencies]
-//! mpesa = { version = "0.4.2", default_features = false, features = ["b2b", "express_request"] }
-//! ```
-//!
-//! In your lib or binary crate:
-//! ```rs
-//! use mpesa::Mpesa;
-//! ```
-//!
-//!## Usage
-//!
-//!### Creating a `Mpesa` client
-//! You will first need to create an instance of the `Mpesa` instance (the client). You are required to provide a **CLIENT_KEY** and
-//! **CLIENT_SECRET**. [Here](https://developer.safaricom.co.ke/test_credentials) is how you can get these credentials for the Safaricom sandbox
-//! environment. It's worth noting that these credentials are only valid in the sandbox environment. To go live and get production keys
-//! read the docs [here](https://developer.safaricom.co.ke/docs?javascript#going-live).
-//!
-//! These are the following ways you can instantiate `Mpesa`:
-//!
-//! ```rust,no_run
-//! use mpesa::{Mpesa, Environment};
-//! use std::env;
-//! use dotenv::dotenv;
-//!
-//! #[tokio::main]
-//! async fn main() {
-//!     dotenv().ok();
-//!
-//!     let client = Mpesa::new(
-//!         env::var("CLIENT_KEY").unwrap(),
-//!         env::var("CLIENT_SECRET").unwrap(),
-//!         Environment::Sandbox,
-//!     );
-//!     assert!(client.is_connected().await)
-//! }
-//! ```
-//!
-//! Since the `Environment` enum implements `FromStr` and `TryFrom` for `String` and `&str` types, you can call `Environment::from_str` or `Environment::try_from` to create an `Environment` type. This is ideal if the environment values are
-//! stored in a `.env` or any other configuration file
-//!
-//! ```rust,no_run
-//! use mpesa::{Mpesa, Environment};
-//! use std::env;
-//! use dotenv::dotenv;
-//! use std::str::FromStr;
-//!
-//! #[tokio::main]
-//! async fn main() {
-//!     dotenv().ok();
-//!
-//!     let client = Mpesa::new(
-//!         env::var("CLIENT_KEY").unwrap(),
-//!         env::var("CLIENT_SECRET").unwrap(),
-//!         Environment::from_str("sandbox").unwrap()
-//!     );
-//!     assert!(client.is_connected().await)
-//! }
-//! ```
-//! If you intend to use in production, you will need to call a the `set_initiator_password` method from `Mpesa` after initially
-//! creating the client. Here you provide your initiator password, which overrides the default password used in sandbox `"Safcom496!"`:
-//!
-//! ```rust,no_run
-//! use mpesa::{Mpesa, Environment};
-//! use std::env;
-//! use dotenv::dotenv;
-//!
-//! #[tokio::main]
-//! async fn main() {
-//!     dotenv().ok();
-//!
-//!     let client = Mpesa::new(
-//!         env::var("CLIENT_KEY").unwrap(),
-//!         env::var("CLIENT_SECRET").unwrap(),
-//!         Environment::Sandbox
-//!     );
-//!
-//!     client.set_initiator_password("new_password");
-//!
-//!     assert!(client.is_connected().await)
-//! }
-//! ```
-//!
-//!### Services
-//! The following services are currently available from the `Mpesa` client as methods that return builders:
-//! * B2C
-//! ```rust,no_run
-//! use mpesa::{Mpesa, Environment};
-//! use std::env;
-//! use dotenv::dotenv;
-//!
-//! #[tokio::main]
-//! async fn main() {
-//!     dotenv().ok();
-//!
-//!     let client = Mpesa::new(
-//!         env::var("CLIENT_KEY").unwrap(),
-//!         env::var("CLIENT_SECRET").unwrap(),
-//!         Environment::Sandbox
-//!     );
-//!
-//!     let response  = client
-//!         .b2c("testapi496")
-//!         .party_a("600496")
-//!         .party_b("254708374149")
-//!         .result_url("https://testdomain.com/ok")
-//!         .timeout_url("https://testdomain.com/err")
-//!         .amount(1000)
-//!         .send()
-//!         .await;
-//!     assert!(response.is_ok())
-//! }
-//! ```
-//!
-//! * B2B
-//! ```rust,no_run
-//! use mpesa::{Mpesa, Environment};
-//! use std::env;
-//! use dotenv::dotenv;
-//!
-//! #[tokio::main]
-//! async fn main() {
-//!     dotenv().ok();
-//!
-//!     let client = Mpesa::new(
-//!         env::var("CLIENT_KEY").unwrap(),
-//!         env::var("CLIENT_SECRET").unwrap(),
-//!         Environment::Sandbox
-//!     );
-//!
-//!     let response = client
-//!         .b2b("testapi496")
-//!         .party_a("600496")
-//!         .party_b("600000")
-//!         .result_url("https://testdomain.com/ok")
-//!         .timeout_url("https://testdomain.com/err")
-//!         .account_ref("254708374149")
-//!         .amount(1000)
-//!         .send()
-//!         .await;
-//!     assert!(response.is_ok())
-//! }
-//! ```
-//!
-//! * Bill Manager Onboard
-//! ```rust,no_run
-//! use mpesa::{Mpesa, Environment, SendRemindersTypes};
-//! use std::env;
-//! use dotenv::dotenv;
-//!
-//! #[tokio::main]
-//! async fn main() {
-//!     dotenv().ok();
-//!
-//!     let client = Mpesa::new(
-//!         env::var("CLIENT_KEY").unwrap(),
-//!         env::var("CLIENT_SECRET").unwrap(),
-//!         Environment::Sandbox
-//!     );
-//!
-//!     let response = client
-//!         .onboard()
-//!         .callback_url("https://testdomain.com/true")
-//!         .email("email@test.com")
-//!         .logo("https://file.domain/file.png")
-//!         .official_contact("0712345678")
-//!         .send_reminders(SendRemindersTypes::Enable)
-//!         .short_code("600496")
-//!         .send()
-//!         .await;
-//!     assert!(response.is_ok())
-//! }
-//! ```
-//!
-//! * Bill Manager Onboard Modify
-//! ```rust,no_run
-//! use mpesa::{Mpesa, Environment, SendRemindersTypes};
-//! use std::env;
-//! use dotenv::dotenv;
-//!
-//! #[tokio::main]
-//! async fn main() {
-//!     dotenv().ok();
-//!
-//!     let client = Mpesa::new(
-//!         env::var("CLIENT_KEY").unwrap(),
-//!         env::var("CLIENT_SECRET").unwrap(),
-//!         Environment::Sandbox
-//!     );
-//!
-//!     let response = client
-//!         .onboard_modify()
-//!         .callback_url("https://testdomain.com/true")
-//!         .email("email@test.com")
-//!         .short_code("600496")
-//!         .send()
-//!         .await;
-//!     assert!(response.is_ok())
-//! }
-//! ```
-//!
-//! * Bill Manager Bulk Invoice
-//! ```rust,no_run
-//! use mpesa::{Mpesa, Environment, Invoice, InvoiceItem};
-//! use std::env;
-//! use chrono::prelude::Utc;
-//! use dotenv::dotenv;
-//!
-//! #[tokio::main]
-//! async fn main() {
-//!     dotenv().ok();
-//!
-//!     let client = Mpesa::new(
-//!         env::var("CLIENT_KEY").unwrap(),
-//!         env::var("CLIENT_SECRET").unwrap(),
-//!         Environment::Sandbox
-//!     );
-//!
-//!     let response = client
-//!         .bulk_invoice()
-//!         .invoices(vec![
-//!             Invoice {
-//!                 amount: 1000.0,
-//!                 account_reference: "John Doe",
-//!                 billed_full_name: "John Doe",
-//!                 billed_period: "August 2021",
-//!                 billed_phone_number: "0712345678",
-//!                 due_date: Utc::now(),
-//!                 external_reference: "INV2345",
-//!                 invoice_items: Some(
-//!                     vec![InvoiceItem {amount: 1000.0, item_name: "An item"}]
-//!                 ),
-//!                 invoice_name: "Invoice 001"
-//!             }
-//!         ])
-//!         .send()
-//!         .await;
-//!     assert!(response.is_ok())
-//! }
-//! ```
-//!
-//! * Bill Manager Single Invoice
-//! ```rust,no_run
-//! use mpesa::{Mpesa, Environment, InvoiceItem};
-//! use std::env;
-//! use chrono::prelude::Utc;
-//! use dotenv::dotenv;
-//!
-//! #[tokio::main]
-//! async fn main() {
-//!     dotenv().ok();
-//!
-//!     let client = Mpesa::new(
-//!         env::var("CLIENT_KEY").unwrap(),
-//!         env::var("CLIENT_SECRET").unwrap(),
-//!         Environment::Sandbox
-//!     );
-//!
-//!     let response = client
-//!         .single_invoice()
-//!         .amount(1000.0)
-//!         .account_reference("John Doe")
-//!         .billed_full_name("John Doe")
-//!         .billed_period("August 2021")
-//!         .billed_phone_number("0712345678")
-//!         .due_date(Utc::now())
-//!         .external_reference("INV2345")
-//!         .invoice_items(vec![
-//!             InvoiceItem {amount: 1000.0, item_name: "An item"}
-//!         ])
-//!         .invoice_name("Invoice 001")
-//!         .send()
-//!         .await;
-//!     assert!(response.is_ok())
-//! }
-//! ```
-//!
-//! * Bill Manager Reconciliation
-//! ```rust,no_run
-//! use mpesa::{Mpesa, Environment, InvoiceItem};
-//! use std::env;
-//! use chrono::prelude::Utc;
-//! use dotenv::dotenv;
-//!
-//! #[tokio::main]
-//! async fn main() {
-//!     dotenv().ok();
-//!
-//!     let client = Mpesa::new(
-//!         env::var("CLIENT_KEY").unwrap(),
-//!         env::var("CLIENT_SECRET").unwrap(),
-//!         Environment::Sandbox
-//!     );
-//!
-//!     let response = client
-//!         .reconciliation()
-//!         .account_reference("John Doe")
-//!         .external_reference("INV2345")
-//!         .full_name("John Doe")
-//!         .invoice_name("Invoice 001")
-//!         .paid_amount(1000.0)
-//!         .payment_date(Utc::now())
-//!         .phone_number("0712345678")
-//!         .transaction_id("TRANSACTION_ID")
-//!         .send()
-//!         .await;
-//!     assert!(response.is_ok())
-//! }
-//! ```
-//!
-//! * Bill Manager Cancel Invoice
-//! ```rust,no_run
-//! use mpesa::{Mpesa, Environment};
-//! use std::env;
-//! use dotenv::dotenv;
-//!
-//! #[tokio::main]
-//! async fn main() {
-//!     dotenv().ok();
-//!
-//!     let client = Mpesa::new(
-//!         env::var("CLIENT_KEY").unwrap(),
-//!         env::var("CLIENT_SECRET").unwrap(),
-//!         Environment::Sandbox
-//!     );
-//!
-//!     let response = client
-//!         .cancel_invoice()
-//!         .external_references(vec!["9KLSS011"])
-//!         .send()
-//!         .await;
-//!     assert!(response.is_ok())
-//! }
-//! ```
-//!
-//! * C2B Register
-//! ```rust,no_run
-//! use mpesa::{Mpesa, Environment};
-//! use serde_json::Value;
-//! use std::env;
-//! use dotenv::dotenv;
-//!
-//! #[tokio::main]
-//! async fn main() {
-//!     dotenv().ok();
-//!
-//!     let client = Mpesa::new(
-//!         env::var("CLIENT_KEY").unwrap(),
-//!         env::var("CLIENT_SECRET").unwrap(),
-//!         Environment::Sandbox
-//!     );
-//!
-//!     let response = client
-//!         .c2b_register()
-//!         .short_code("600496")
-//!         .confirmation_url("https://testdomain.com/true")
-//!         .validation_url("https://testdomain.com/valid")
-//!         .send()
-//!         .await;
-//!     assert!(response.is_ok())
-//! }
-//! ```
-//!
-//! * C2B Simulate
-//! ```rust,no_run
-//! use mpesa::{Mpesa, Environment};
-//! use std::env;
-//! use dotenv::dotenv;
-//!
-//! #[tokio::main]
-//! async fn main() {
-//!     dotenv().ok();
-//!
-//!     let client = Mpesa::new(
-//!         env::var("CLIENT_KEY").unwrap(),
-//!         env::var("CLIENT_SECRET").unwrap(),
-//!         Environment::Sandbox
-//!     );
-//!
-//!     let response = client
-//!         .c2b_simulate()
-//!         .short_code("600496")
-//!         .msisdn("254700000000")
-//!         .amount(1000)
-//!         .send()
-//!         .await;
-//!     assert!(response.is_ok())
-//! }
-//! ```
-//!
-//! * Account Balance
-//!
-//! ```rust,no_run
-//! use mpesa::{Mpesa, Environment};
-//! use std::env;
-//! use dotenv::dotenv;
-//!
-//! #[tokio::main]
-//! async fn main() {
-//!     dotenv().ok();
-//!
-//!     let client = Mpesa::new(
-//!         env::var("CLIENT_KEY").unwrap(),
-//!         env::var("CLIENT_SECRET").unwrap(),
-//!         Environment::Sandbox
-//!     );
-//!
-//!     let response = client
-//!         .account_balance("testapi496")
-//!         .result_url("https://testdomain.com/ok")
-//!         .timeout_url("https://testdomain.com/err")
-//!         .party_a("600496")
-//!         .send()
-//!         .await;
-//!     assert!(response.is_ok())
-//! }
-//! ```
-//!
-//! * Mpesa Express Request / STK push/ Lipa na M-PESA online
-//!
-//! ```rust,no_run
-//! use mpesa::{Mpesa, Environment};
-//! use std::env;
-//! use dotenv::dotenv;
-//!
-//! #[tokio::main]
-//! async fn main() {
-//!     dotenv().ok();
-//!
-//!     let client = Mpesa::new(
-//!         env::var("CLIENT_KEY").unwrap(),
-//!         env::var("CLIENT_SECRET").unwrap(),
-//!         Environment::Sandbox
-//!     );
-//!
-//!     let response = client
-//!         .express_request("174379")
-//!         .phone_number("254708374149")
-//!         .amount(500)
-//!         .callback_url("https://testdomain.com/ok")
-//!         .send()
-//!         .await;
-//!     assert!(response.is_ok())
-//! }
-//! ```
-//!
-//! * Transaction Reversal
-//!
-//! ```rust,no_run
-//! use mpesa::{Mpesa, Environment, IdentifierTypes};
-//! use std::env;
-//! use dotenv::dotenv;
-//!
-//! #[tokio::main]
-//! async fn main() {
-//!     dotenv().ok();
-//!
-//!     let client = Mpesa::new(
-//!         env::var("CLIENT_KEY").unwrap(),
-//!         env::var("CLIENT_SECRET").unwrap(),
-//!         Environment::Sandbox
-//!     );
-//!
-//!     let response = client
-//!         .transaction_reversal("testapi496")
-//!         .result_url("https://testdomain.com/ok")
-//!         .timeout_url("https://testdomain.com/err")
-//!         .transaction_id("OEI2AK4Q16")
-//!         .receiver_identifier_type(IdentifierTypes::ShortCode)
-//!         .amount(100.0)
-//!         .receiver_party("600111")
-//!         .send()
-//!         .await;
-//!     assert!(response.is_ok());
-//!}
-//! ```
-//!
-//! * Transaction Status
-//!
-//! ```rust,no_run
-//! use mpesa::{Mpesa, Environment};
-//! use std::env;
-//! use dotenv::dotenv;
-//!
-//! #[tokio::main]
-//! async fn main() {
-//!     dotenv().ok();
-//!
-//!     let client = Mpesa::new(
-//!         env::var("CLIENT_KEY").unwrap(),
-//!         env::var("CLIENT_SECRET").unwrap(),
-//!         Environment::Sandbox
-//!     );
-//!
-//!     let response = client
-//!         .transaction_status("testapi496")
-//!         .result_url("https://testdomain.com/ok")
-//!         .timeout_url("https://testdomain.com/err")
-//!         .transaction_id("OEI2AK4Q16")
-//!         .party_a("600111")
-//!         .send()
-//!         .await;
-//!     assert!(response.is_ok());
-//! }
-//! ```
-//!
-//! More will be added progressively, pull requests welcome
-//!
-//!## Author
-//!
-//! **Collins Muriuki**
-//!
-//! * Twitter: [@collinsmuriuki_](https://twitter.com/collinsmuriuki_)
-//! * Not affiliated with Safaricom.
-//!
-//!## License
-//! This project is MIT licensed
-=======
 #![doc = include_str!("../README.md")]
->>>>>>> 5ac17daf
 
 mod client;
 mod constants;
