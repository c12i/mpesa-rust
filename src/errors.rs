--- conflicted
+++ resolved
@@ -2,10 +2,7 @@
 use std::fmt;
 
 use serde::{Deserialize, Serialize};
-<<<<<<< HEAD
 use thiserror::Error;
-=======
->>>>>>> b50641dc
 
 /// Mpesa error stack
 #[derive(Error, Debug)]
