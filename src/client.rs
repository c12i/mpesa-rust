use std::cell::RefCell;
use std::time::Duration;

use cached::Cached;
use openssl::base64;
use openssl::rsa::Padding;
use openssl::x509::X509;
use reqwest::Client as HttpClient;
use secrecy::{ExposeSecret, Secret};
use serde::de::DeserializeOwned;
use serde::Serialize;

use crate::auth::AUTH;
use crate::environment::ApiEnvironment;
use crate::services::{
    AccountBalanceBuilder, B2bBuilder, B2cBuilder, BulkInvoiceBuilder, C2bRegisterBuilder,
    C2bSimulateBuilder, CancelInvoiceBuilder, DynamicQR, DynamicQRBuilder, MpesaExpress,
    MpesaExpressBuilder, OnboardBuilder, OnboardModifyBuilder, ReconciliationBuilder,
    SingleInvoiceBuilder, TransactionReversal, TransactionReversalBuilder,
    TransactionStatusBuilder,
};
use crate::{auth, MpesaResult};

/// Source: [test credentials](https://developer.safaricom.co.ke/test_credentials)
const DEFAULT_INITIATOR_PASSWORD: &str = "Safcom496!";
/// Get current package version from metadata
const CARGO_PACKAGE_VERSION: &str = env!("CARGO_PKG_VERSION");

/// Mpesa client that will facilitate communication with the Safaricom API
#[derive(Clone, Debug)]
pub struct Mpesa<Env: ApiEnvironment> {
    client_key: String,
    client_secret: Secret<String>,
    initiator_password: RefCell<Option<Secret<String>>>,
    pub(crate) environment: Env,
    pub(crate) http_client: HttpClient,
}

impl<'mpesa, Env: ApiEnvironment> Mpesa<Env> {
    /// Constructs a new `Mpesa` client.
    ///
    /// # Example
    ///
    /// ```rust
    /// use mpesa::{Mpesa, Environment};
    ///
    /// #[tokio::main]
    /// async fn main() {
    ///    dotenv::dotenv().ok();
    ///
    ///    let client = Mpesa::new(
    ///         env!("CLIENT_KEY"),
    ///         env!("CLIENT_SECRET"),
    ///         Environment::Sandbox,
    ///    );
    ///
    ///    assert!(client.is_connected().await);
    /// }
    /// ```
    /// # Panics
    /// This method can panic if a TLS backend cannot be initialized for the
    /// internal http_client
    pub fn new<S: Into<String>>(client_key: S, client_secret: S, environment: Env) -> Self {
        let http_client = HttpClient::builder()
            .connect_timeout(Duration::from_secs(10))
            .user_agent(format!("mpesa-rust@{CARGO_PACKAGE_VERSION}"))
            .build()
            .expect("Error building http client");

        Self {
            client_key: client_key.into(),
            client_secret: Secret::new(client_secret.into()),
            initiator_password: RefCell::new(None),
            environment,
            http_client,
        }
    }

    /// Gets the initiator password
    /// If `None`, the default password is `"Safcom496!"`
    pub(crate) fn initiator_password(&'mpesa self) -> String {
        let Some(p) = &*self.initiator_password.borrow() else {
            return DEFAULT_INITIATOR_PASSWORD.to_owned();
        };

        p.expose_secret().into()
    }

    /// Get the client key
    pub(crate) fn client_key(&self) -> &str {
        &self.client_key
    }

    /// Get the client secret
    pub(crate) fn client_secret(&self) -> &str {
        self.client_secret.expose_secret()
    }

    /// Optional in development but required for production for the following apis:
    /// - `account_balance`
    /// - `b2b`
    /// - `b2c`
    /// - `transaction_reversal`
    /// - `transaction_status`
    ///
    /// You will need to call this method and set your production initiator password.
    /// If in development, a default initiator password from the test credentials is already pre-set
    ///
    /// # Example
    ///
    /// ```rust
    /// use mpesa::{Mpesa, Environment};
    ///
    /// #[tokio::main]
    /// async fn main() {
    ///     dotenv::dotenv().ok();
    ///
    ///     let client = Mpesa::new(
    ///         env!("CLIENT_KEY"),
    ///         env!("CLIENT_SECRET"),
    ///         Environment::Sandbox,
    ///     );
    ///     client.set_initiator_password("your_initiator_password");
    ///     assert!(client.is_connected().await);
    /// }
    /// ```
    pub fn set_initiator_password<S: Into<String>>(&self, initiator_password: S) {
        *self.initiator_password.borrow_mut() = Some(Secret::new(initiator_password.into()));
    }

    /// Checks if the client can be authenticated
    pub async fn is_connected(&self) -> bool {
        self.auth().await.is_ok()
    }

    /// This API generates the tokens for authenticating your API calls. This is the first API you will engage with within the set of APIs available because all the other APIs require authentication information from this API to work.
    ///
    /// Safaricom API docs [reference](https://developer.safaricom.co.ke/APIs/Authorization)
    ///
    /// Returns auth token as a `String` that is ttl-cached in memory for subsequent requests.
    ///
    /// # Errors
    /// Returns a `MpesaError` on failure
    pub(crate) async fn auth(&self) -> MpesaResult<String> {
        if let Some(token) = AUTH.lock().await.cache_get(&self.client_key) {
            return Ok(token.to_owned());
        }

        // Generate a new access token
        let new_token = match auth::auth_prime_cache(self).await {
            Ok(token) => token,
            Err(e) => return Err(e),
        };

        // Double-check if the access token is cached by another thread
        if let Some(token) = AUTH.lock().await.cache_get(&self.client_key) {
            return Ok(token.to_owned());
        }

        // Cache the new token
        AUTH.lock()
            .await
            .cache_set(self.client_key.clone(), new_token.to_owned());

        Ok(new_token)
    }

    #[cfg(feature = "b2c")]
    #[doc = include_str!("../docs/client/b2c.md")]
    pub fn b2c(&'mpesa self, initiator_name: &'mpesa str) -> B2cBuilder<'mpesa, Env> {
        B2cBuilder::new(self, initiator_name)
    }

    #[cfg(feature = "b2b")]
    #[doc = include_str!("../docs/client/b2b.md")]
    pub fn b2b(&'mpesa self, initiator_name: &'mpesa str) -> B2bBuilder<'mpesa, Env> {
        B2bBuilder::new(self, initiator_name)
    }

    #[cfg(feature = "bill_manager")]
    #[doc = include_str!("../docs/client/bill_manager/onboard.md")]
    pub fn onboard(&'mpesa self) -> OnboardBuilder<'mpesa, Env> {
        OnboardBuilder::new(self)
    }

    #[cfg(feature = "bill_manager")]
    #[doc = include_str!("../docs/client/bill_manager/onboard_modify.md")]
    pub fn onboard_modify(&'mpesa self) -> OnboardModifyBuilder<'mpesa, Env> {
        OnboardModifyBuilder::new(self)
    }

    #[cfg(feature = "bill_manager")]
    #[doc = include_str!("../docs/client/bill_manager/bulk_invoice.md")]
    pub fn bulk_invoice(&'mpesa self) -> BulkInvoiceBuilder<'mpesa, Env> {
        BulkInvoiceBuilder::new(self)
    }

    #[cfg(feature = "bill_manager")]
    #[doc = include_str!("../docs/client/bill_manager/single_invoice.md")]
    pub fn single_invoice(&'mpesa self) -> SingleInvoiceBuilder<'mpesa, Env> {
        SingleInvoiceBuilder::new(self)
    }

    #[cfg(feature = "bill_manager")]
    #[doc = include_str!("../docs/client/bill_manager/reconciliation.md")]
    pub fn reconciliation(&'mpesa self) -> ReconciliationBuilder<'mpesa, Env> {
        ReconciliationBuilder::new(self)
    }

    #[cfg(feature = "bill_manager")]
    #[doc = include_str!("../docs/client/bill_manager/cancel_invoice.md")]
    pub fn cancel_invoice(&'mpesa self) -> CancelInvoiceBuilder<'mpesa, Env> {
        CancelInvoiceBuilder::new(self)
    }

    #[cfg(feature = "c2b_register")]
    #[doc = include_str!("../docs/client/c2b_register.md")]
    pub fn c2b_register(&'mpesa self) -> C2bRegisterBuilder<'mpesa, Env> {
        C2bRegisterBuilder::new(self)
    }

    #[cfg(feature = "c2b_simulate")]
    #[doc = include_str!("../docs/client/c2b_simulate.md")]
    pub fn c2b_simulate(&'mpesa self) -> C2bSimulateBuilder<'mpesa, Env> {
        C2bSimulateBuilder::new(self)
    }

    #[cfg(feature = "account_balance")]
    #[doc = include_str!("../docs/client/account_balance.md")]
    pub fn account_balance(
        &'mpesa self,
        initiator_name: &'mpesa str,
    ) -> AccountBalanceBuilder<'mpesa, Env> {
        AccountBalanceBuilder::new(self, initiator_name)
    }

    #[cfg(feature = "express_request")]
<<<<<<< HEAD
    pub fn express_request(&'mpesa self) -> MpesaExpressBuilder<'mpesa, Env> {
        MpesaExpress::builder(self)
=======
    #[doc = include_str!("../docs/client/express_request.md")]
    pub fn express_request(
        &'mpesa self,
        business_short_code: &'mpesa str,
    ) -> MpesaExpressRequestBuilder<'mpesa, Env> {
        MpesaExpressRequestBuilder::new(self, business_short_code)
>>>>>>> 2272841c
    }

    #[cfg(feature = "transaction_reversal")]
<<<<<<< HEAD
    pub fn transaction_reversal(&'mpesa self) -> TransactionReversalBuilder<'mpesa, Env> {
        TransactionReversal::builder(self)
=======
    #[doc = include_str!("../docs/client/transaction_reversal.md")]
    pub fn transaction_reversal(
        &'mpesa self,
        initiator_name: &'mpesa str,
    ) -> TransactionReversalBuilder<'mpesa, Env> {
        TransactionReversalBuilder::new(self, initiator_name)
>>>>>>> 2272841c
    }

    #[cfg(feature = "transaction_status")]
    #[doc = include_str!("../docs/client/transaction_status.md")]
    pub fn transaction_status(
        &'mpesa self,
        initiator_name: &'mpesa str,
    ) -> TransactionStatusBuilder<'mpesa, Env> {
        TransactionStatusBuilder::new(self, initiator_name)
    }

    #[cfg(feature = "dynamic_qr")]
    #[doc = include_str!("../docs/client/dynamic_qr.md")]
    pub fn dynamic_qr(&'mpesa self) -> DynamicQRBuilder<'mpesa, Env> {
        DynamicQR::builder(self)
    }

    /// Generates security credentials
    /// M-Pesa Core authenticates a transaction by decrypting the security credentials.
    /// Security credentials are generated by encrypting the base64 encoded initiator password with M-Pesa’s public key, a X509 certificate.
    /// Returns base64 encoded string.
    ///
    /// # Errors
    /// Returns `EncryptionError` variant of `MpesaError`
    pub(crate) fn gen_security_credentials(&self) -> MpesaResult<String> {
        let pem = self.environment.get_certificate().as_bytes();
        let cert = X509::from_pem(pem)?;
        // getting the public and rsa keys
        let pub_key = cert.public_key()?;
        let rsa_key = pub_key.rsa()?;
        // configuring the buffer
        let buf_len = pub_key.size();
        let mut buffer = vec![0; buf_len];

        rsa_key.public_encrypt(
            self.initiator_password().as_bytes(),
            &mut buffer,
            Padding::PKCS1,
        )?;
        Ok(base64::encode_block(&buffer))
    }

    /// Sends a request to the Safaricom API
    /// This method is used by all the builders to send requests to the
    /// Safaricom API
    pub(crate) async fn send<Req, Res>(&self, req: Request<'_, Req>) -> MpesaResult<Res>
    where
        Req: Serialize + Send,
        Res: DeserializeOwned,
    {
        let url = format!("{}/{}", self.environment.base_url(), req.path);

        let req = self
            .http_client
            .request(req.method, url)
            .bearer_auth(self.auth().await?)
            .json(&req.body);

        let res = req.send().await?;

        if res.status().is_success() {
            let body = res.json().await?;

            Ok(body)
        } else {
            let err = res.json::<crate::ResponseError>().await?;

            Err(crate::MpesaError::Service(err))
        }
    }
}

pub struct Request<'a, Body: Serialize + Send> {
    pub method: reqwest::Method,
    pub path: &'a str,
    pub body: Body,
}

#[cfg(test)]
mod tests {
    use super::*;
    use crate::Sandbox;

    #[test]
    fn test_setting_initator_password() {
        let client = Mpesa::new("client_key", "client_secret", Sandbox);
        assert_eq!(client.initiator_password(), DEFAULT_INITIATOR_PASSWORD);
        client.set_initiator_password("foo_bar");
        assert_eq!(client.initiator_password(), "foo_bar".to_string());
    }

    #[derive(Clone)]
    struct TestEnvironment;

    impl ApiEnvironment for TestEnvironment {
        fn base_url(&self) -> &str {
            "https://example.com"
        }

        fn get_certificate(&self) -> &str {
            // not a valid pem
            "certificate"
        }
    }

    #[test]
    fn test_custom_environment() {
        let client = Mpesa::new("client_key", "client_secret", TestEnvironment);
        assert_eq!(client.environment.base_url(), "https://example.com");
        assert_eq!(client.environment.get_certificate(), "certificate");
    }

    #[test]
    #[should_panic]
    fn test_gen_security_credentials_fails_with_invalid_pem() {
        let client = Mpesa::new("client_key", "client_secret", TestEnvironment);
        let _ = client.gen_security_credentials().unwrap();
    }
}<|MERGE_RESOLUTION|>--- conflicted
+++ resolved
@@ -235,31 +235,15 @@
     }
 
     #[cfg(feature = "express_request")]
-<<<<<<< HEAD
+    #[doc = include_str!("../docs/client/express_request.md")]
     pub fn express_request(&'mpesa self) -> MpesaExpressBuilder<'mpesa, Env> {
         MpesaExpress::builder(self)
-=======
-    #[doc = include_str!("../docs/client/express_request.md")]
-    pub fn express_request(
-        &'mpesa self,
-        business_short_code: &'mpesa str,
-    ) -> MpesaExpressRequestBuilder<'mpesa, Env> {
-        MpesaExpressRequestBuilder::new(self, business_short_code)
->>>>>>> 2272841c
     }
 
     #[cfg(feature = "transaction_reversal")]
-<<<<<<< HEAD
+    #[doc = include_str!("../docs/client/transaction_reversal.md")]
     pub fn transaction_reversal(&'mpesa self) -> TransactionReversalBuilder<'mpesa, Env> {
         TransactionReversal::builder(self)
-=======
-    #[doc = include_str!("../docs/client/transaction_reversal.md")]
-    pub fn transaction_reversal(
-        &'mpesa self,
-        initiator_name: &'mpesa str,
-    ) -> TransactionReversalBuilder<'mpesa, Env> {
-        TransactionReversalBuilder::new(self, initiator_name)
->>>>>>> 2272841c
     }
 
     #[cfg(feature = "transaction_status")]
