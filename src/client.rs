--- conflicted
+++ resolved
@@ -59,30 +59,21 @@
     /// }
     /// ```
     /// # Panics
-<<<<<<< HEAD
-    /// This method can panic if a TLS backend cannot be initialized for the
-    /// internal http_client
-    pub fn new<S: Into<String>>(client_key: S, client_secret: S, environment: Env) -> Self {
-=======
     /// This method can panic if a TLS backend cannot be initialized for the internal http_client
     pub fn new<S: Into<String>>(
         client_key: S,
         client_secret: S,
         environment: impl ApiEnvironment,
     ) -> Self {
->>>>>>> e7e122d8
         let http_client = HttpClient::builder()
             .connect_timeout(Duration::from_secs(10))
             .user_agent(format!("mpesa-rust@{CARGO_PACKAGE_VERSION}"))
             .build()
             .expect("Error building http client");
 
-<<<<<<< HEAD
-=======
         let base_url = environment.base_url().to_owned();
         let certificate = environment.get_certificate().to_owned();
 
->>>>>>> e7e122d8
         Self {
             client_key: client_key.into(),
             client_secret: Secret::new(client_secret.into()),
@@ -95,21 +86,12 @@
 
     /// Gets the initiator password
     /// If `None`, the default password is `"Safcom496!"`
-<<<<<<< HEAD
-    pub(crate) fn initiator_password(&'mpesa self) -> String {
-        let Some(p) = &*self.initiator_password.borrow() else {
-            return DEFAULT_INITIATOR_PASSWORD.to_owned();
-        };
-
-        p.expose_secret().into()
-=======
     pub(crate) fn initiator_password(&self) -> String {
         self.initiator_password
             .borrow()
             .as_ref()
             .map(|password| password.expose_secret().into())
             .unwrap_or(DEFAULT_INITIATOR_PASSWORD.to_owned())
->>>>>>> e7e122d8
     }
 
     /// Get the client key
@@ -256,30 +238,14 @@
 
     #[cfg(feature = "express_request")]
     #[doc = include_str!("../docs/client/express_request.md")]
-<<<<<<< HEAD
     pub fn express_request(&'mpesa self) -> MpesaExpressBuilder<'mpesa, Env> {
         MpesaExpress::builder(self)
-=======
-    pub fn express_request<'a>(
-        &'a self,
-        business_short_code: &'a str,
-    ) -> MpesaExpressRequestBuilder {
-        MpesaExpressRequestBuilder::new(self, business_short_code)
->>>>>>> e7e122d8
     }
 
     #[cfg(feature = "transaction_reversal")]
     #[doc = include_str!("../docs/client/transaction_reversal.md")]
-<<<<<<< HEAD
     pub fn transaction_reversal(&'mpesa self) -> TransactionReversalBuilder<'mpesa, Env> {
         TransactionReversal::builder(self)
-=======
-    pub fn transaction_reversal<'a>(
-        &'a self,
-        initiator_name: &'a str,
-    ) -> TransactionReversalBuilder {
-        TransactionReversalBuilder::new(self, initiator_name)
->>>>>>> e7e122d8
     }
 
     #[cfg(feature = "transaction_status")]
