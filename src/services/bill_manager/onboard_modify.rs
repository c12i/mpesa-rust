--- conflicted
+++ resolved
@@ -1,15 +1,12 @@
-<<<<<<< HEAD
-use derive_builder::Builder;
-=======
 #![doc = include_str!("../../../docs/client/bill_manager/onboard_modify.md")]
 
->>>>>>> 2272841c
+use derive_builder::Builder;
 use serde::{Deserialize, Serialize};
 
 use crate::client::Mpesa;
 use crate::constants::SendRemindersTypes;
 use crate::environment::ApiEnvironment;
-use crate::errors::MpesaResult;
+use crate::errors::{MpesaError, MpesaResult};
 
 const BILL_MANAGER_ONBOARD_MODIFY_API_URL: &str = "v1/billmanager-invoice/change-optin-details";
 
@@ -144,45 +141,12 @@
     /// # Errors
     /// Returns an `MpesaError` on failure
     pub async fn send(self) -> MpesaResult<OnboardModifyResponse> {
-<<<<<<< HEAD
-        let url = format!(
-            "{}/v1/billmanager-invoice/change-optin-details",
-            self.client.environment.base_url()
-        );
-
-        let response = self
-            .client
-            .http_client
-            .post(&url)
-            .bearer_auth(self.client.auth().await?)
-            .json::<OnboardModifyRequest>(&self.into())
-            .send()
-            .await?;
-
-        if response.status().is_success() {
-            let value = response.json().await?;
-            return Ok(value);
-        }
-
-        let value = response.json().await?;
-        Err(MpesaError::OnboardModifyError(value))
-=======
-        let payload = OnboardModifyPayload {
-            callback_url: self.callback_url,
-            email: self.email,
-            logo: self.logo,
-            official_contact: self.official_contact,
-            send_reminders: self.send_reminders,
-            short_code: self.short_code,
-        };
-
         self.client
-            .send(crate::client::Request {
+            .send::<OnboardModifyRequest, _>(crate::client::Request {
                 method: reqwest::Method::POST,
                 path: BILL_MANAGER_ONBOARD_MODIFY_API_URL,
-                body: payload,
+                body: self.into(),
             })
             .await
->>>>>>> 2272841c
     }
 }