<<<<<<< HEAD
use derive_builder::Builder;
=======
#![doc = include_str!("../../../docs/client/bill_manager/onboard.md")]

>>>>>>> 2272841c
use serde::{Deserialize, Serialize};

use crate::client::Mpesa;
use crate::constants::SendRemindersTypes;
use crate::environment::ApiEnvironment;
use crate::errors::{MpesaError, MpesaResult};

const BILL_MANAGER_ONBOARD_API_URL: &str = "v1/billmanager-invoice/optin";

#[derive(Debug, Serialize)]
/// Payload to opt you in as a biller to the bill manager features.
pub struct OnboardRequest<'mpesa> {
    /// Callback url that will be invoked by our payments API in order to
    /// push payments done to your paybill.
    #[serde(rename(serialize = "callbackUrl"))]
    callback_url: &'mpesa str,
<<<<<<< HEAD

    /// Official contact email address for the organization signing up to
    /// bill manager.
    #[serde(rename(serialize = "email"))]
    email: &'mpesa str,

    /// Image to be embedded in the invoices and receipts sent to your customer.
    #[serde(rename(serialize = "logo"))]
=======
    email: &'mpesa str,
>>>>>>> 2272841c
    logo: &'mpesa str,

    /// Official contact phone number will appear in features sent to the customer such
    /// as invoices and payment receipts for customers to reach out to you as a business.
    #[serde(rename(serialize = "officialContact"))]
    official_contact: &'mpesa str,

    /// Allows you to enable or disable sms payment reminders for invoices sent.
    #[serde(rename(serialize = "sendReminders"))]
    send_reminders: SendRemindersTypes,

    /// A shortcode (5 to 6 digit account number) used to identify the organization
    /// and receive the transaction.
    #[serde(rename(serialize = "shortcode"))]
    short_code: &'mpesa str,
}

#[derive(Clone, Debug, Deserialize)]
pub struct OnboardResponse {
    #[serde(rename(deserialize = "app_key"))]
    pub app_key: String,
    #[serde(rename(deserialize = "rescode"))]
    pub response_code: String,
    #[serde(rename(deserialize = "resmsg"))]
    pub response_message: String,
}

#[derive(Builder, Clone, Debug)]
#[builder(build_fn(error = "MpesaError"))]
pub struct Onboard<'mpesa, Env: ApiEnvironment> {
    #[builder(pattern = "immutable", private)]
    client: &'mpesa Mpesa<Env>,

    /// Callback url that will be invoked by our payments API in order to
    /// push payments done to your paybill.
    #[builder(setter(into))]
    callback_url: &'mpesa str,

    /// Official contact email address for the organization signing up to
    /// bill manager.
    #[builder(setter(into))]
    email: &'mpesa str,

    /// Image to be embedded in the invoices and receipts sent to your customer.
    #[builder(setter(into))]
    logo: &'mpesa str,

    /// Official contact phone number will appear in features sent to the customer such
    /// as invoices and payment receipts for customers to reach out to you as a business.
    #[builder(setter(into))]
    official_contact: &'mpesa str,

    /// Allows you to enable or disable sms payment reminders for invoices sent.
    #[builder(default = "SendRemindersTypes::Disable", setter(into), try_setter)]
    send_reminders: SendRemindersTypes,

    /// A shortcode (5 to 6 digit account number) used to identify the organization
    /// and receive the transaction.
    #[builder(setter(into))]
    short_code: &'mpesa str,
}

impl<'mpesa, Env: ApiEnvironment> From<Onboard<'mpesa, Env>> for OnboardRequest<'mpesa> {
    fn from(builder: Onboard<'mpesa, Env>) -> Self {
        OnboardRequest {
            callback_url: builder.callback_url,
            email: builder.email,
            logo: builder.logo,
            official_contact: builder.official_contact,
            send_reminders: builder.send_reminders,
            short_code: builder.short_code,
        }
    }
}

impl<'mpesa, Env: ApiEnvironment> Onboard<'mpesa, Env> {
    pub(crate) fn builder(client: &'mpesa Mpesa<Env>) -> OnboardBuilder<'mpesa, Env> {
        OnboardBuilder::default().client(client)
    }

    /// Builds Onboard
    ///
    /// Returns an `Onboard` which can be used to send a request.
    pub fn from_request(client: &'mpesa Mpesa<Env>, request: OnboardRequest<'mpesa>) -> Self {
        Onboard {
            client,
            callback_url: request.callback_url,
            email: request.email,
            logo: request.logo,
            official_contact: request.official_contact,
            send_reminders: request.send_reminders,
            short_code: request.short_code,
        }
    }

    /// # Bill Manager Onboarding API
    ///
    /// Opt in as a biller to mpesa's bill manager features.
    ///
    /// A successful request returns a `OnboardResponse` type
    ///
    /// # Errors
    /// Returns an `MpesaError` on failure
    pub async fn send(self) -> MpesaResult<OnboardResponse> {
<<<<<<< HEAD
        let url = format!(
            "{}/v1/billmanager-invoice/optin",
            self.client.environment.base_url()
        );

        let response = self
            .client
            .http_client
            .post(&url)
            .bearer_auth(self.client.auth().await?)
            .json::<OnboardRequest>(&self.into())
            .send()
            .await?;

        if response.status().is_success() {
            let value = response.json().await?;
            return Ok(value);
        }

        let value = response.json().await?;
        Err(MpesaError::OnboardError(value))
=======
        let payload = OnboardPayload {
            callback_url: self
                .callback_url
                .ok_or(MpesaError::Message("callback_url is required"))?,
            email: self.email.ok_or(MpesaError::Message("email is required"))?,
            logo: self.logo.ok_or(MpesaError::Message("logo is required"))?,
            official_contact: self
                .official_contact
                .ok_or(MpesaError::Message("official_contact is required"))?,
            send_reminders: self.send_reminders.unwrap_or(SendRemindersTypes::Disable),
            short_code: self
                .short_code
                .ok_or(MpesaError::Message("short_code is required"))?,
        };

        self.client
            .send(crate::client::Request {
                method: reqwest::Method::POST,
                path: BILL_MANAGER_ONBOARD_API_URL,
                body: payload,
            })
            .await
>>>>>>> 2272841c
    }
}<|MERGE_RESOLUTION|>--- conflicted
+++ resolved
@@ -1,9 +1,6 @@
-<<<<<<< HEAD
-use derive_builder::Builder;
-=======
 #![doc = include_str!("../../../docs/client/bill_manager/onboard.md")]
 
->>>>>>> 2272841c
+use derive_builder::Builder;
 use serde::{Deserialize, Serialize};
 
 use crate::client::Mpesa;
@@ -20,18 +17,12 @@
     /// push payments done to your paybill.
     #[serde(rename(serialize = "callbackUrl"))]
     callback_url: &'mpesa str,
-<<<<<<< HEAD
 
     /// Official contact email address for the organization signing up to
     /// bill manager.
-    #[serde(rename(serialize = "email"))]
     email: &'mpesa str,
 
     /// Image to be embedded in the invoices and receipts sent to your customer.
-    #[serde(rename(serialize = "logo"))]
-=======
-    email: &'mpesa str,
->>>>>>> 2272841c
     logo: &'mpesa str,
 
     /// Official contact phone number will appear in features sent to the customer such
@@ -136,51 +127,12 @@
     /// # Errors
     /// Returns an `MpesaError` on failure
     pub async fn send(self) -> MpesaResult<OnboardResponse> {
-<<<<<<< HEAD
-        let url = format!(
-            "{}/v1/billmanager-invoice/optin",
-            self.client.environment.base_url()
-        );
-
-        let response = self
-            .client
-            .http_client
-            .post(&url)
-            .bearer_auth(self.client.auth().await?)
-            .json::<OnboardRequest>(&self.into())
-            .send()
-            .await?;
-
-        if response.status().is_success() {
-            let value = response.json().await?;
-            return Ok(value);
-        }
-
-        let value = response.json().await?;
-        Err(MpesaError::OnboardError(value))
-=======
-        let payload = OnboardPayload {
-            callback_url: self
-                .callback_url
-                .ok_or(MpesaError::Message("callback_url is required"))?,
-            email: self.email.ok_or(MpesaError::Message("email is required"))?,
-            logo: self.logo.ok_or(MpesaError::Message("logo is required"))?,
-            official_contact: self
-                .official_contact
-                .ok_or(MpesaError::Message("official_contact is required"))?,
-            send_reminders: self.send_reminders.unwrap_or(SendRemindersTypes::Disable),
-            short_code: self
-                .short_code
-                .ok_or(MpesaError::Message("short_code is required"))?,
-        };
-
         self.client
-            .send(crate::client::Request {
+            .send::<OnboardRequest, _>(crate::client::Request {
                 method: reqwest::Method::POST,
                 path: BILL_MANAGER_ONBOARD_API_URL,
-                body: payload,
+                body: self.into(),
             })
             .await
->>>>>>> 2272841c
     }
 }