--- conflicted
+++ resolved
@@ -99,7 +99,6 @@
     pub response_description: String,
 }
 
-<<<<<<< HEAD
 #[derive(Builder, Debug, Clone)]
 #[builder(build_fn(error = "MpesaError", validate = "Self::validate"))]
 pub struct MpesaExpress<'mpesa, Env: ApiEnvironment> {
@@ -138,18 +137,6 @@
     /// This is any additional information/comment that can be sent along with
     /// the request from your system
     #[builder(setter(into, strip_option), default)]
-=======
-pub struct MpesaExpressRequestBuilder<'mpesa> {
-    business_short_code: &'mpesa str,
-    client: &'mpesa Mpesa,
-    transaction_type: Option<CommandId>,
-    amount: Option<f64>,
-    party_a: Option<&'mpesa str>,
-    party_b: Option<&'mpesa str>,
-    phone_number: Option<&'mpesa str>,
-    callback_url: Option<&'mpesa str>,
-    account_ref: Option<&'mpesa str>,
->>>>>>> e7e122d8
     transaction_desc: Option<&'mpesa str>,
     /// This is the password used for encrypting the request sent:
     /// The password for encrypting the request is obtained by base64 encoding
@@ -159,44 +146,9 @@
     pass_key: &'mpesa str,
 }
 
-<<<<<<< HEAD
 impl<'mpesa, Env: ApiEnvironment> From<MpesaExpress<'mpesa, Env>> for MpesaExpressRequest<'mpesa> {
     fn from(express: MpesaExpress<'mpesa, Env>) -> MpesaExpressRequest<'mpesa> {
         let timestamp = chrono::Local::now();
-=======
-impl<'mpesa> MpesaExpressRequestBuilder<'mpesa> {
-    pub fn new(
-        client: &'mpesa Mpesa,
-        business_short_code: &'mpesa str,
-    ) -> MpesaExpressRequestBuilder<'mpesa> {
-        MpesaExpressRequestBuilder {
-            client,
-            business_short_code,
-            transaction_type: None,
-            transaction_desc: None,
-            amount: None,
-            party_a: None,
-            party_b: None,
-            phone_number: None,
-            callback_url: None,
-            account_ref: None,
-            pass_key: None,
-        }
-    }
-
-    /// Public method get the `business_short_code`
-    pub fn business_short_code(&'mpesa self) -> &'mpesa str {
-        self.business_short_code
-    }
-
-    /// Retrieves the production passkey if present or defaults to the key provided in Safaricom's [test credentials](https://developer.safaricom.co.ke/test_credentials)
-    fn get_pass_key(&'mpesa self) -> &'mpesa str {
-        if let Some(key) = self.pass_key {
-            return key;
-        }
-        DEFAULT_PASSKEY
-    }
->>>>>>> e7e122d8
 
         let encoded_password = base64::encode_block(
             format!(
@@ -205,7 +157,6 @@
             )
             .as_bytes(),
         );
-<<<<<<< HEAD
 
         MpesaExpressRequest {
             business_short_code: express.business_short_code,
@@ -220,37 +171,12 @@
             account_reference: express.account_ref,
             transaction_desc: express.transaction_desc,
         }
-=======
-        (encoded_password, timestamp)
-    }
-
-    /// Your passkey.
-    /// Optional in sandbox, will default to key provided in Safaricom's [test credentials](https://developer.safaricom.co.ke/test_credentials)
-    /// Required in production
-    ///
-    /// # Errors
-    /// If thee `pass_key` is invalid
-    pub fn pass_key(mut self, pass_key: &'mpesa str) -> MpesaExpressRequestBuilder<'mpesa> {
-        self.pass_key = Some(pass_key);
-        self
-    }
-
-    /// Adds an `amount` to the request
-    /// This is a required field
-    pub fn amount<Number: Into<f64>>(
-        mut self,
-        amount: Number,
-    ) -> MpesaExpressRequestBuilder<'mpesa> {
-        self.amount = Some(amount.into());
-        self
->>>>>>> e7e122d8
     }
 }
 
 impl<Env: ApiEnvironment> MpesaExpressBuilder<'_, Env> {
     /// Validates the request, returning a `MpesaError` if validation fails
     ///
-<<<<<<< HEAD
     /// Express requests can only be of type `BusinessBuyGoods` or
     /// `CustomerPayBillOnline`
     fn validate(&self) -> MpesaResult<()> {
@@ -271,44 +197,9 @@
         }
 
         Ok(())
-=======
-    /// # Errors
-    /// If `phone_number` is invalid
-    pub fn phone_number(mut self, phone_number: &'mpesa str) -> MpesaExpressRequestBuilder<'mpesa> {
-        self.phone_number = Some(phone_number);
-        self
-    }
-
-    /// The url to where responses from M-Pesa will be sent to.
-    ///
-    /// # Errors
-    /// If the `callback_url` is invalid
-    pub fn callback_url(mut self, callback_url: &'mpesa str) -> MpesaExpressRequestBuilder<'mpesa> {
-        self.callback_url = Some(callback_url);
-        self
-    }
-
-    /// The MSISDN sending the funds
-    ///
-    /// # Errors
-    /// If `party_a` is invalid
-    pub fn party_a(mut self, party_a: &'mpesa str) -> MpesaExpressRequestBuilder<'mpesa> {
-        self.party_a = Some(party_a);
-        self
-    }
-
-    /// The organization shortcode receiving the funds
-    ///
-    /// # Errors
-    /// If `party_b` is invalid
-    pub fn party_b(mut self, party_b: &'mpesa str) -> MpesaExpressRequestBuilder<'mpesa> {
-        self.party_b = Some(party_b);
-        self
->>>>>>> e7e122d8
-    }
-}
-
-<<<<<<< HEAD
+    }
+}
+
 impl<'mpesa, Env: ApiEnvironment> MpesaExpress<'mpesa, Env> {
     /// Creates new `MpesaExpressBuilder`
     pub(crate) fn builder(client: &'mpesa Mpesa<Env>) -> MpesaExpressBuilder<'mpesa, Env> {
@@ -350,31 +241,6 @@
             transaction_desc: request.transaction_desc,
             pass_key: pass_key.unwrap_or(DEFAULT_PASSKEY),
         }
-=======
-    /// Optional - Used with M-Pesa PayBills.
-    pub fn account_ref(mut self, account_ref: &'mpesa str) -> MpesaExpressRequestBuilder<'mpesa> {
-        self.account_ref = Some(account_ref);
-        self
-    }
-
-    /// Optional, defaults to `CommandId::CustomerPayBillOnline`
-    ///
-    /// # Errors
-    /// If the `CommandId` is invalid
-    pub fn transaction_type(mut self, command_id: CommandId) -> MpesaExpressRequestBuilder<'mpesa> {
-        self.transaction_type = Some(command_id);
-        self
-    }
-
-    /// A description of the transaction.
-    /// Optional - defaults to "None"
-    pub fn transaction_desc(
-        mut self,
-        description: &'mpesa str,
-    ) -> MpesaExpressRequestBuilder<'mpesa> {
-        self.transaction_desc = Some(description);
-        self
->>>>>>> e7e122d8
     }
 
     /// # Lipa na M-Pesa Online Payment / Mpesa Express/ Stk push
