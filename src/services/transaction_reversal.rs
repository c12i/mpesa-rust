#![doc = include_str!("../../docs/client/transaction_reversal.md")]

use derive_builder::Builder;
use serde::{Deserialize, Serialize};
use url::Url;

use crate::{CommandId, IdentifierTypes, Mpesa, MpesaError, MpesaResult};

const TRANSACTION_REVERSAL_URL: &str = "mpesa/reversal/v1/request";

#[derive(Debug, Serialize)]
#[serde(rename_all = "PascalCase")]
pub struct TransactionReversalRequest<'mpesa> {
    /// The name of the initiator to initiate the request.
    pub initiator: &'mpesa str,
    /// Encrypted Credential of user getting transaction reversed.
    pub security_credential: String,
    /// Unique command for each transaction type.
    #[serde(rename = "CommandID")]
    pub command_id: CommandId,
    /// This is the Mpesa Transaction ID of the transaction which you wish to
    #[serde(rename = "TransactionID")]
    pub transaction_id: &'mpesa str,
    /// The organization that receives the transaction.
    pub receiver_party: &'mpesa str,
    /// Type of organization that receives the transaction.
    pub receiver_identifier_type: IdentifierTypes,
    /// The path that stores information about the transaction.
    #[serde(rename = "ResultURL")]
    pub result_url: Url,
    /// The path that stores information about the time-out transaction.
    #[serde(rename = "QueueTimeOutURL")]
    pub queue_timeout_url: Url,
    /// Comments that are sent along with the transaction.
    pub remarks: &'mpesa str,
    /// Comments that are sent along with the transaction.
    pub occasion: Option<&'mpesa str>,
    /// The amount transacted in the transaction is to be reversed, down to the
    /// cent.
    pub amount: u32,
}

#[derive(Debug, Clone, Serialize, Deserialize)]
#[serde(rename_all = "PascalCase")]
pub struct TransactionReversalResponse {
    /// The unique request ID for tracking a transaction.
    #[serde(rename = "ConversationID")]
    pub conversation_id: String,
    /// The unique request ID is returned by mpesa for each request made.
    #[serde(rename = "OriginatorConversationID")]
    pub originator_conversation_id: String,
    /// Response Description message
    pub response_description: String,
    /// Response Code
    pub response_code: String,
}

<<<<<<< HEAD
#[derive(Builder, Debug)]
#[builder(build_fn(error = "MpesaError"))]
pub struct TransactionReversal<'mpesa, Env: ApiEnvironment> {
    #[builder(pattern = "immutable")]
    client: &'mpesa Mpesa<Env>,
    /// The name of the initiator to initiate the request.
=======
#[derive(Debug)]
pub struct TransactionReversalBuilder<'mpesa> {
    client: &'mpesa Mpesa,
>>>>>>> e7e122d8
    initiator: &'mpesa str,
    /// This is the Mpesa Transaction ID of the transaction which you wish to
    /// reverse.
    #[builder(setter(into))]
    transaction_id: &'mpesa str,
    /// The organization that receives the transaction.
    #[builder(setter(into))]
    receiver_party: &'mpesa str,
    /// Type of organization that receives the transaction.
    pub receiver_identifier_type: IdentifierTypes,
    /// The path that stores information about the transaction.
    #[builder(try_setter, setter(into))]
    result_url: Url,
    /// The path that stores information about the time-out transaction.
    #[builder(try_setter, setter(into))]
    timeout_url: Url,
    /// Comments that are sent along with the transaction.
    #[builder(setter(into))]
    remarks: &'mpesa str,
    /// Comments that are sent along with the transaction.
    #[builder(setter(into, strip_option), default)]
    occasion: Option<&'mpesa str>,
    /// The amount transacted in the transaction is to be reversed, down to the
    /// cent.
    amount: u32,
}

<<<<<<< HEAD
impl<'mpesa, Env: ApiEnvironment> TryFrom<TransactionReversal<'mpesa, Env>>
    for TransactionReversalRequest<'mpesa>
{
    type Error = MpesaError;

    fn try_from(
        value: TransactionReversal<'mpesa, Env>,
    ) -> Result<TransactionReversalRequest<'mpesa>, Self::Error> {
        let credentials = value.client.gen_security_credentials()?;

        Ok(TransactionReversalRequest {
            initiator: value.initiator,
            security_credential: credentials,
            command_id: CommandId::TransactionReversal,
            transaction_id: value.transaction_id,
            receiver_party: value.receiver_party,
            receiver_identifier_type: IdentifierTypes::Reversal,
            result_url: value.result_url,
            queue_timeout_url: value.timeout_url,
            remarks: value.remarks,
            occasion: value.occasion,
            amount: value.amount,
        })
=======
impl<'mpesa> TransactionReversalBuilder<'mpesa> {
    /// Creates new `TransactionReversalBuilder`
    pub fn new(
        client: &'mpesa Mpesa,
        initiator: &'mpesa str,
    ) -> TransactionReversalBuilder<'mpesa> {
        TransactionReversalBuilder {
            client,
            initiator,
            command_id: None,
            transaction_id: None,
            receiver_party: None,
            receiver_identifier_type: None,
            result_url: None,
            timeout_url: None,
            remarks: None,
            occasion: None,
            amount: None,
        }
    }

    /// Adds `CommandId`. Defaults to `CommandId::TransactionReversal` if no value explicitly passed
    ///
    /// # Errors
    /// If `CommandId` is not valid
    pub fn command_id(mut self, command_id: CommandId) -> Self {
        self.command_id = Some(command_id);
        self
    }

    /// Add the Mpesa Transaction ID of the transaction which you wish to reverse
    ///
    /// This is a required field.
    pub fn transaction_id(mut self, transaction_id: &'mpesa str) -> Self {
        self.transaction_id = Some(transaction_id);
        self
    }

    /// Organization receiving the transaction
    ///
    /// This is required field
    pub fn receiver_party(mut self, receiver_party: &'mpesa str) -> Self {
        self.receiver_party = Some(receiver_party);
        self
    }

    /// Type of organization receiving the transaction
    ///
    /// This is an optional field, will default to `IdentifierTypes::ShortCode`
    pub fn receiver_identifier_type(mut self, receiver_identifier_type: IdentifierTypes) -> Self {
        self.receiver_identifier_type = Some(receiver_identifier_type);
        self
    }

    // Adds `ResultUrl` This is a required field
    ///
    /// # Error
    /// If `ResultUrl` is invalid or not provided
    pub fn result_url(mut self, result_url: &'mpesa str) -> Self {
        self.result_url = Some(result_url);
        self
    }

    /// Adds `QueueTimeoutUrl` and `ResultUrl`. This is a required field
    ///
    /// # Error
    /// If either `QueueTimeoutUrl` and `ResultUrl` is invalid or not provided
    pub fn timeout_url(mut self, timeout_url: &'mpesa str) -> Self {
        self.timeout_url = Some(timeout_url);
        self
    }

    /// Comments that are sent along with the transaction.
    ///
    /// This is an optiona field; defaults to "None"
    pub fn remarks(mut self, remarks: &'mpesa str) -> Self {
        self.remarks = Some(remarks);
        self
>>>>>>> e7e122d8
    }
}

impl<'mpesa, Env: ApiEnvironment> TransactionReversal<'mpesa, Env> {
    /// Creates new `TransactionReversalBuilder`
    pub(crate) fn builder(client: &'mpesa Mpesa<Env>) -> TransactionReversalBuilder<'mpesa, Env> {
        TransactionReversalBuilder::default().client(client)
    }

    /// Creates a new `TransactionReversal` from a `TransactionReversalRequest`
    pub fn from_request(
        client: &'mpesa Mpesa<Env>,
        request: TransactionReversalRequest<'mpesa>,
    ) -> TransactionReversal<'mpesa, Env> {
        TransactionReversal {
            client,
            initiator: request.initiator,
            transaction_id: request.transaction_id,
            receiver_party: request.receiver_party,
            result_url: request.result_url,
            timeout_url: request.queue_timeout_url,
            remarks: request.remarks,
            occasion: request.occasion,
            amount: request.amount,
            receiver_identifier_type: request.receiver_identifier_type,
        }
    }

    /// # Transaction Reversal API
    ///
    /// Requests for transaction reversal
    ///
    /// This API enables reversal of a B2B, B2C or C2B M-Pesa transaction
    /// Required  parameters:
    ///
    /// `transaction_id`: This is the Mpesa Transaction ID of the transaction which you wish to reverse
    ///
    /// `amount` : The amount transacted in the transaction to be reversed , down to the cent
    ///
    /// `receiver_party`: Your organization's short code.
    ///
    /// See more from the Safaricom API docs [here](https://developer.safaricom.co.ke/Documentation)
    ///
    /// A successful request returns a `TransactionReversalResponse` type
    ///
    /// # Errors
    /// Returns a `MpesaError` on failure.
    pub async fn send(self) -> MpesaResult<TransactionReversalResponse> {
        self.client
            .send::<TransactionReversalRequest, _>(crate::client::Request {
                method: reqwest::Method::POST,
                path: TRANSACTION_REVERSAL_URL,
                body: self.try_into()?,
            })
            .await
    }
}<|MERGE_RESOLUTION|>--- conflicted
+++ resolved
@@ -55,18 +55,12 @@
     pub response_code: String,
 }
 
-<<<<<<< HEAD
 #[derive(Builder, Debug)]
 #[builder(build_fn(error = "MpesaError"))]
 pub struct TransactionReversal<'mpesa, Env: ApiEnvironment> {
     #[builder(pattern = "immutable")]
     client: &'mpesa Mpesa<Env>,
     /// The name of the initiator to initiate the request.
-=======
-#[derive(Debug)]
-pub struct TransactionReversalBuilder<'mpesa> {
-    client: &'mpesa Mpesa,
->>>>>>> e7e122d8
     initiator: &'mpesa str,
     /// This is the Mpesa Transaction ID of the transaction which you wish to
     /// reverse.
@@ -94,7 +88,6 @@
     amount: u32,
 }
 
-<<<<<<< HEAD
 impl<'mpesa, Env: ApiEnvironment> TryFrom<TransactionReversal<'mpesa, Env>>
     for TransactionReversalRequest<'mpesa>
 {
@@ -118,86 +111,6 @@
             occasion: value.occasion,
             amount: value.amount,
         })
-=======
-impl<'mpesa> TransactionReversalBuilder<'mpesa> {
-    /// Creates new `TransactionReversalBuilder`
-    pub fn new(
-        client: &'mpesa Mpesa,
-        initiator: &'mpesa str,
-    ) -> TransactionReversalBuilder<'mpesa> {
-        TransactionReversalBuilder {
-            client,
-            initiator,
-            command_id: None,
-            transaction_id: None,
-            receiver_party: None,
-            receiver_identifier_type: None,
-            result_url: None,
-            timeout_url: None,
-            remarks: None,
-            occasion: None,
-            amount: None,
-        }
-    }
-
-    /// Adds `CommandId`. Defaults to `CommandId::TransactionReversal` if no value explicitly passed
-    ///
-    /// # Errors
-    /// If `CommandId` is not valid
-    pub fn command_id(mut self, command_id: CommandId) -> Self {
-        self.command_id = Some(command_id);
-        self
-    }
-
-    /// Add the Mpesa Transaction ID of the transaction which you wish to reverse
-    ///
-    /// This is a required field.
-    pub fn transaction_id(mut self, transaction_id: &'mpesa str) -> Self {
-        self.transaction_id = Some(transaction_id);
-        self
-    }
-
-    /// Organization receiving the transaction
-    ///
-    /// This is required field
-    pub fn receiver_party(mut self, receiver_party: &'mpesa str) -> Self {
-        self.receiver_party = Some(receiver_party);
-        self
-    }
-
-    /// Type of organization receiving the transaction
-    ///
-    /// This is an optional field, will default to `IdentifierTypes::ShortCode`
-    pub fn receiver_identifier_type(mut self, receiver_identifier_type: IdentifierTypes) -> Self {
-        self.receiver_identifier_type = Some(receiver_identifier_type);
-        self
-    }
-
-    // Adds `ResultUrl` This is a required field
-    ///
-    /// # Error
-    /// If `ResultUrl` is invalid or not provided
-    pub fn result_url(mut self, result_url: &'mpesa str) -> Self {
-        self.result_url = Some(result_url);
-        self
-    }
-
-    /// Adds `QueueTimeoutUrl` and `ResultUrl`. This is a required field
-    ///
-    /// # Error
-    /// If either `QueueTimeoutUrl` and `ResultUrl` is invalid or not provided
-    pub fn timeout_url(mut self, timeout_url: &'mpesa str) -> Self {
-        self.timeout_url = Some(timeout_url);
-        self
-    }
-
-    /// Comments that are sent along with the transaction.
-    ///
-    /// This is an optiona field; defaults to "None"
-    pub fn remarks(mut self, remarks: &'mpesa str) -> Self {
-        self.remarks = Some(remarks);
-        self
->>>>>>> e7e122d8
     }
 }
 
