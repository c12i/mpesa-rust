--- conflicted
+++ resolved
@@ -10,16 +10,6 @@
 license = "MIT"
 
 [dependencies]
-<<<<<<< HEAD
-chrono = { version = "0.4", optional = true, default-features = false, features = [
-    "clock",
-    "serde",
-] }
-derive_builder = "0.12.0"
-openssl = { version = "0.10", optional = true }
-reqwest = { version = "0.11", features = ["json"] }
-secrecy = "0.8.0"
-=======
 cached = { version = "0.46", features = ["wasm", "async", "proc_macro"] }
 chrono = { version = "0.4", optional = true, default-features = false, features = [
 	"clock",
@@ -27,7 +17,7 @@
 ] }
 openssl = { version = "0.10", optional = true }
 reqwest = { version = "0.11", features = ["json"] }
->>>>>>> b50641dc
+derive_builder = "0.12"
 serde = { version = "1.0", features = ["derive"] }
 serde_json = "1.0"
 serde_repr = "0.1"
@@ -42,21 +32,6 @@
 
 [features]
 default = [
-<<<<<<< HEAD
-    "account_balance",
-    "b2b",
-    "b2c",
-    "bill_manager",
-    "c2b_register",
-    "c2b_simulate",
-    "express_request",
-    "transaction_reversal",
-    "transaction_status",
-    "dynamic_qr",
-]
-
-dynamic_qr = []
-=======
 	"account_balance",
 	"b2b",
 	"b2c",
@@ -66,8 +41,9 @@
 	"express_request",
 	"transaction_reversal",
 	"transaction_status",
+	"dynamic_qr"
 ]
->>>>>>> b50641dc
+dynamic_qr = []
 account_balance = ["dep:openssl"]
 b2b = ["dep:openssl"]
 b2c = ["dep:openssl"]
